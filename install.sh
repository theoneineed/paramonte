#!/bin/bash
####################################################################################################################################
####################################################################################################################################
####
####   MIT License
####
####   ParaMonte: plain powerful parallel Monte Carlo library.
####
####   Copyright (C) 2012-present, The Computational Data Science Lab
####
####   This file is part of the ParaMonte library.
####
####   Permission is hereby granted, free of charge, to any person obtaining a 
####   copy of this software and associated documentation files (the "Software"), 
####   to deal in the Software without restriction, including without limitation 
####   the rights to use, copy, modify, merge, publish, distribute, sublicense, 
####   and/or sell copies of the Software, and to permit persons to whom the 
####   Software is furnished to do so, subject to the following conditions:
####
####   The above copyright notice and this permission notice shall be 
####   included in all copies or substantial portions of the Software.
####
####   THE SOFTWARE IS PROVIDED "AS IS", WITHOUT WARRANTY OF ANY KIND, 
####   EXPRESS OR IMPLIED, INCLUDING BUT NOT LIMITED TO THE WARRANTIES OF 
####   MERCHANTABILITY, FITNESS FOR A PARTICULAR PURPOSE AND NONINFRINGEMENT. 
####   IN NO EVENT SHALL THE AUTHORS OR COPYRIGHT HOLDERS BE LIABLE FOR ANY CLAIM, 
####   DAMAGES OR OTHER LIABILITY, WHETHER IN AN ACTION OF CONTRACT, TORT OR 
####   OTHERWISE, ARISING FROM, OUT OF OR IN CONNECTION WITH THE SOFTWARE 
####   OR THE USE OR OTHER DEALINGS IN THE SOFTWARE.
####
####   ACKNOWLEDGMENT
####
####   ParaMonte is an honor-ware and its currency is acknowledgment and citations.
####   As per the ParaMonte library license agreement terms, if you use any parts of 
####   this library for any purposes, kindly acknowledge the use of ParaMonte in your 
####   work (education/research/industry/development/...) by citing the ParaMonte 
####   library as described on this page:
####
####       https://github.com/cdslaborg/paramonte/blob/main/ACKNOWLEDGMENT.md
####
####################################################################################################################################
####################################################################################################################################
#
#   NOTE: Do not change the contents of this file unless you know what the consequences are.
#   This is the Bash script file that builds objects, shared libraries, 
#   as well as the test and example binaries of the ParaMonte library on non-Windows systems.
#   Upon invocation of this file from a Bash command-line interface, 
#   this script will parse the user-provided flags and their values 
#   to build the ParaMonte library.
#   to redirect output to the external file install.sh.out, try:
#
#       install.sh >install.sh.out 2>&1
#
#   to redirect output to the external file install.sh.out and run the installation in background, try:
#
#       install.sh >install.sh.out 2>&1 &
#       jobs; disown

FILE_DIR="$( cd "$( dirname "${BASH_SOURCE[0]}" )" >/dev/null 2>&1 && pwd )"

ParaMonte_ROOT_DIR=${FILE_DIR}
export ParaMonte_ROOT_DIR
#export ParaMonte_ROOT_DIR="${ParaMonte_ROOT_DIR:-${PWD%/}}"

if [[ ! -f "${ParaMonte_ROOT_DIR}/src/kernel/ParaMonte_mod.f90" ]]; then
  echo >&2
  echo >&2 "-- ParaMonte - FATAL: build failed."
  echo >&2 "-- ParaMonte - FATAL: Please run this script inside the top-level ParaMonte library root directory."
  echo >&2 "-- ParaMonte - FATAL: This is the directory which contains this file in the GitHub repository of ParaMonte."
  echo >&2
  exit 1
fi

echo "$(cat ./auxil/.ParaMonteBanner)"

usage()
{
    echo "$(cat ${ParaMonte_ROOT_DIR}/install.sh.usage.txt)"
}

unset LANG_LIST
unset BTYPE_LIST
unset LTYPE_LIST
unset PARALLELISM_LIST
unset MEMORY_LIST
unset ParaMonteExample_RUN_ENABLED
unset Fortran_COMPILER_PATH
unset MPIEXEC_PATH

PMCS_LIST="none"
fresh_flag=""
local_flag=""
yes_to_all_flag=""
gcc_bootstrap_flag=""
FOR_COARRAY_NUM_IMAGES=3
MatDRAM_ENABLED="false"
codecov_flag=""
dryrun_flag=""
<<<<<<< HEAD
=======
deploy_flag=""
>>>>>>> 82f57568
TTYPE=""

while [ "$1" != "" ]; do
    case $1 in
        -L | --lang )           shift
                                LANG_LIST="$1"
                                ;;
        -s | --compiler_suite ) shift
                                PMCS_LIST="$1"
                                ;;
        -b | --build )          shift
                                BTYPE_LIST="$1"
                                ;;
        -l | --lib )            shift
                                LTYPE_LIST="$1"
                                ;;
        -p | --par )            shift
                                PARALLELISM_LIST="$1"
                                ;;
        -m | --mem )            shift
                                MEMORY_LIST="$1"
                                ;;
        -t | --test )           shift
                                TTYPE="$1"
                                ;;
        -x | --exam_enabled )   shift
                                ParaMonteExample_RUN_ENABLED="$1"
                                ;;
        -D | --deploy )         deploy_flag="--deploy"
                                ;;
        -f | --fortran )        shift
                                Fortran_COMPILER_PATH="$1"
                                ;;
        -M | --mpiexec )        shift
                                MPIEXEC_PATH="$1"
                                ;;
        -F | --fresh )          fresh_flag="--fresh"
                                ;;
        -O | --local )          local_flag="--local"
                                ;;
        -d | --dryrun )         dryrun_flag="--dryrun"
                                ;;
        -y | --yes-to-all )     yes_to_all_flag="--yes-to-all"
                                ;;
        -B | --bootstrap )      gcc_bootstrap_flag="--bootstrap"
                                ;;
        -a | --matdram )        MatDRAM_ENABLED="true"
                                ;;
        -c | --codecov )        codecov_flag="--codecov"
                                ;;
        -n | --nproc )          shift
                                FOR_COARRAY_NUM_IMAGES="$1"
                                ;;
        -h | --help )           usage
                                echo >&2 ""
                                echo >&2 ""
                                exit
                                ;;
        * )                     usage
                                echo >&2 ""
                                echo >&2 "-- ParaMonte - FATAL: The specified flag $1 does not exist."
                                echo >&2 ""
                                echo >&2 "-- ParaMonte - gracefully exiting."
                                echo >&2 ""
                                echo >&2 ""
                                exit 1
    esac
    shift
done

if ! [ "${codecov_flag}" = "" ]; then
    if [ -z ${LANG_LIST+x} ]; then
        LANG_LIST="fortran"
    fi
    if [ -z ${BTYPE_LIST+x} ]; then
        BTYPE_LIST="debug"
    fi
    if [ -z ${LTYPE_LIST+x} ]; then
        LTYPE_LIST="static"
    fi
    if [ -z ${MEMORY_LIST+x} ]; then
        MEMORY_LIST="heap"
    fi
    if [ -z ${PARALLELISM_LIST+x} ]; then
        PARALLELISM_LIST="none"
    fi
fi

####################################################################################################################################
# determine whether to build MatDRAM or not. NOTE: If true, all other builds will be disabled. NOT IMPLEMENTED YET. NOT NEEDED.
####################################################################################################################################

export MatDRAM_ENABLED
if [ "${MatDRAM_ENABLED}" = "true" ]; then
    chmod +x buildMatDRAM.sh
    ./buildMatDRAM.sh
    exit 0
fi

####################################################################################################################################
# auxil
####################################################################################################################################

getLowerCaseChar()
{
    if [[ $1 =~ [A-Z] ]];then
        n=$(printf "%d" "'$1")
        n=$((n+32))
        printf \\$(printf "%o" "$n")
    else
        printf "%s" "$1"
    fi
}

getUpperCaseChar()
{
    if [[ $1 =~ [a-z] ]];then
        n=$(printf "%d" "'$1")
        n=$((n-32))
        printf \\$(printf "%o" "$n")
    else
        printf "%s" "$1"
    fi
}

getLowerCase() {
    word="$@"
    for((i=0;i<${#word};i++)); do
        ch="${word:$i:1}"
        getLowerCaseChar "$ch"
    done
}

getUpperCase() {
    word="$@"
    for((i=0;i<${#word};i++)); do
        ch="${word:$i:1}"
        getUpperCaseChar "$ch"
    done
}

isnumeric() {
    isNumericValue=true
    word="$@"
    for((i=0;i<${#word};i++)); do
        ch="${word:$i:1}"
        if ! [[ $ch =~ [0-9] ]];then
            isNumericValue=false
            break
        fi
    done
    echo $isNumericValue
}

####################################################################################################################################
# verify arguments
####################################################################################################################################

reportConflict()
{
    usage
    echo >&2 ""
    echo >&2 "-- ParaMonte - WARNING: conflicting flag values detected."
    echo >&2 "-- ParaMonte - WARNING: $1"
    echo >&2 "-- ParaMonte - WARNING: The requested build configuration will ignored."
    echo >&2 "-- ParaMonte - skipping..."
    echo >&2 ""
    #exit 1
}

reportBadValue()
{
    usage
    echo >&2 ""
    echo >&2 "-- ParaMonte - FATAL: The requested input value $2 specified with "
    echo >&2 "-- ParaMonte - FATAL: the input flag $1 is not supported."
    if ! [ -z ${3+x} ]; then
    echo >&2 "-- ParaMonte - FATAL: $3"
    fi
    echo >&2 ""
    echo >&2 "-- ParaMonte - gracefully exiting."
    echo >&2 ""
    echo >&2 ""
    exit 1
}

if ! [ -z ${LANG_LIST+x} ]; then
    for LANG in $LANG_LIST; do
        if  [[ $LANG != [cC]
            && ($LANG != "c++" && $LANG != "C++" && $LANG != [cC][pP][pP])
            && $LANG != [fF][oO][rR][tT][rR][aA][nN]
            && $LANG != [mM][aA][tT][lL][aA][bB]
            && $LANG != [pP][yY][tT][hH][oO][nN] ]]; then
            reportBadValue "-L or --lang" $LANG
        fi
    done
    if [ "${LANG_LIST}" = "" ]; then
        unset LANG_LIST
    else
        LANG_LIST="$(getLowerCase $LANG_LIST)"
    fi
fi

if ! [ -z ${PMCS_LIST+x} ]; then
    for PMCS in $PMCS_LIST; do
        if  [[ $PMCS != [nN][oO][nN][eE] 
            && $PMCS != [iI][nN][tT][eE][lL]
            && $PMCS != [gG][nN][uU] ]]; then
            reportBadValue "-s or --compiler_suite" $PMCS
        fi
    done
    if [ "${PMCS_LIST}" = "" ]; then
        unset PMCS_LIST
    else
        PMCS_LIST="$(getLowerCase $PMCS_LIST)"
    fi
fi

if ! [ -z ${BTYPE_LIST+x} ]; then
    for BTYPE in $BTYPE_LIST; do
        if  [[ $BTYPE != [rR][eE][lL][eE][aA][sS][eE]
            && $BTYPE != [tT][eE][sS][tT][iI][nN][gG] 
            && $BTYPE != [dD][eE][bB][uU][gG] ]]; then
            reportBadValue "-b or --build" $BTYPE
        fi
    done
    if [ "${BTYPE_LIST}" = "" ]; then
        unset BTYPE_LIST
    else
        BTYPE_LIST="$(getLowerCase $BTYPE_LIST)"
    fi
fi

if ! [ -z ${LTYPE_LIST+x} ]; then
    LTYPE_LIST=${LTYPE_LIST/dynamic/shared}
    for LTYPE in $LTYPE_LIST; do
        if  [[ $LTYPE != [sS][tT][aA][tT][iI][cC] 
            && $LTYPE != [sS][hH][aA][rR][eE][dD] 
            ]]; then
            reportBadValue "-l or --lib" $LTYPE
        fi
    done
    if [ "${LTYPE_LIST}" = "" ]; then
        unset LTYPE_LIST
    else
        LTYPE_LIST="$(getLowerCase $LTYPE_LIST)"
    fi
fi

if ! [ -z ${PARALLELISM_LIST+x} ]; then
    for PARALLELISM in $PARALLELISM_LIST; do
        if  [[ $PARALLELISM != [nN][oO][nN][eE] 
            && $PARALLELISM != [cC][aA][fF][sS][iI][nN][gG][lL][eE] 
            && $PARALLELISM != [cC][aA][fF][sS][hH][aA][rR][eE][dD] 
            && $PARALLELISM != [cC][aA][fF][dD][iI][sS][tT][rR][iI][bB][uU][tT][eE][dD] 
            && $PARALLELISM != [mM][pP][iI] 
            ]]; then
            reportBadValue "-p or --par" $PARALLELISM
        fi
    done
    if [ "${PARALLELISM_LIST}" = "" ]; then
        unset PARALLELISM_LIST
    else
        PARALLELISM_LIST="$(getLowerCase $PARALLELISM_LIST)"
    fi
fi

if ! [ -z ${MEMORY_LIST+x} ]; then
    for MEMORY in $MEMORY_LIST; do
        if  [[ $MEMORY != [hH][eE][aA][pP] 
            && $MEMORY != [sS][tT][aA][cC][kK] ]]; then
            reportBadValue "-m or --memory" $MEMORY
        fi
    done
    if [ "${MEMORY_LIST}" = "" ]; then
        unset MEMORY_LIST
    else
        MEMORY_LIST="$(getLowerCase $MEMORY_LIST)"
    fi
fi

# Check the value of Testing TYPE. Normally, especially when build is for production, 
# NO testing should be done since testing enables the error handling which requires MPI/CAF 
# communications when the library is built for parallel simulations.
# However, when code coverage analysis is done, 
# all tests must be enabled.

if [ "${TTYPE}" = "" ]; then
    if [ "${codecov_flag}" = "" ]; then
        test_type_flag="--test none"
    else
        test_type_flag="--test all"
    fi
elif [[ $TTYPE == [nN][oO][nN][eE] || $TTYPE == [aA][lL][lL] || $TTYPE == [bB][aA][sS][iI][cC] || $TTYPE == [sS][aA][mM][pP][lL][eE][rR] ]]; then
    test_type_flag="--test $TTYPE"
else
    reportBadValue "-t or --test" $TTYPE
fi

if ! [ -z ${ParaMonteExample_RUN_ENABLED+x} ]; then
    if  [[ $ParaMonteExample_RUN_ENABLED != [tT][rR][uU][eE] 
        && $ParaMonteExample_RUN_ENABLED != [fF][aA][lL][sS][eE] ]]; then
        reportBadValue "-x or --exam_enabled" $ParaMonteExample_RUN_ENABLED
    fi
    if [ "${ParaMonteExample_RUN_ENABLED}" = "" ]; then
        unset ParaMonteExample_RUN_ENABLED
    else
        ParaMonteExample_RUN_ENABLED="$(getLowerCase $ParaMonteExample_RUN_ENABLED)"
    fi
fi

fortran_flag=""
if ! [ -z ${Fortran_COMPILER_PATH+x} ]; then
    if [[ -f "${Fortran_COMPILER_PATH}" ]]; then
        fortran_flag="--fortran ${Fortran_COMPILER_PATH}"
    else
        if [ "${Fortran_COMPILER_PATH}" = "" ]; then
            unset Fortran_COMPILER_PATH
        else
            reportBadValue "-f or --fortran" "${Fortran_COMPILER_PATH}" "The value specified must be the path to the Fortran compiler executable file."
        fi
    fi
fi

mpiexec_flag=""
if ! [ -z ${MPIEXEC_PATH+x} ]; then
    if [[ -f "${MPIEXEC_PATH}" ]]; then
        mpiexec_flag="--mpiexec ${MPIEXEC_PATH}"
    else
        if [ "${MPIEXEC_PATH}" = "" ]; then
            unset MPIEXEC_PATH
        else
            reportBadValue "-M or --mpiexec" "${MPIEXEC_PATH}" "The value specified must be the path to the mpiexec executable file."
        fi
    fi
fi

nproc_flag=""
if ! [ -z ${FOR_COARRAY_NUM_IMAGES+x} ]; then
    isNumericValue="$(isnumeric ${FOR_COARRAY_NUM_IMAGES})"
    if [ "${isNumericValue}" = "true" ]; then
        nproc_flag="--nproc ${FOR_COARRAY_NUM_IMAGES}"
    else
        reportBadValue "-n or --nproc" $FOR_COARRAY_NUM_IMAGES "The number of processors must be a positive integer."
    fi
fi

####################################################################################################################################
# verify arguments consistencies
####################################################################################################################################

if ! [ -z ${PARALLELISM_LIST+x} ]; then
    for PARALLELISM in $PARALLELISM_LIST; do
        if  [[ "${PARALLELISM}" =~ .*"caf".* ]]; then
            for LANG in $LANG_LIST; do
                if  [ "${LANG}" != "fortran" ]; then
                    reportConflict "Coarray Fortran parallelism cannot be used to build the ParaMonte library for the ${LANG} language."
                fi
            done
            if  [[ "${PARALLELISM}" =~ .*"mpi".* ]]; then
                reportConflict "Coarray Fortran parallelism cannot be mixed with MPI."
            fi
            for LTYPE in $LTYPE_LIST; do
                if  [ "${LTYPE}" = "shared" ]; then
                    reportConflict "Coarray Fortran parallelism cannot be used with shared library build option."
                fi
            done
        fi
    done
fi

# avoid static library build for non-Fortran languages

if ! [ -z ${LANG_LIST+x} ]; then
    for LANG in $LANG_LIST; do
        if ! [ "${LANG}" = "fortran" ]; then
            for LTYPE in $LTYPE_LIST; do
                if  [ "${LTYPE}" = "static" ]; then
                    reportConflict "ParaMonte static library build is not possible for usage from non-Fortran languages."
                fi
            done
        fi
    done
fi

####################################################################################################################################
# configure build
####################################################################################################################################

if [ -z ${LANG_LIST+x} ]; then
    LANG_LIST="c c++ fortran matlab python"
fi
# # CFI_ENABLED_LIST=""
# C_IS_MISSING=true
# Fortran_IS_MISSING=true
# MATLAB_IS_MISSING=true
# Python_IS_MISSING=true
# for LANG in $LANG_LIST; do
    # if [ "${LANG}" = "c" ]; then
        # if [ "${C_IS_MISSING}" = "true" ]; then
            # # CFI_ENABLED_LIST="${CFI_ENABLED_LIST} true"
            # C_IS_MISSING=false
        # fi
    # fi
    # if [ "${LANG}" = "fortran" ]; then if [ "${Fortran_IS_MISSING}" = "true" ]; then Fortran_IS_MISSING=false; fi; fi
    # if [ "${LANG}" = "matlab" ]; then if [ "${MATLAB_IS_MISSING}" = "true" ]; then MATLAB_IS_MISSING=false; fi; fi
    # if [ "${LANG}" = "python" ]; then if [ "${Python_IS_MISSING}" = "true" ]; then Python_IS_MISSING=false; fi; fi
# done

if [ -z ${PMCS_LIST+x} ]; then
    PMCS_LIST="none"
fi
if [ -z ${BTYPE_LIST+x} ]; then
    #BTYPE_LIST="release testing debug"
    BTYPE_LIST="release debug"
fi
if [ -z ${LTYPE_LIST+x} ]; then
    #LTYPE_LIST="static shared"
    LTYPE_LIST="shared"
fi
if [ -z ${PARALLELISM_LIST+x} ]; then
    PARALLELISM_LIST="none mpi cafsingle cafshared cafdistributed"
fi
if [ -z ${MEMORY_LIST+x} ]; then
    #MEMORY_LIST="stack heap"
    MEMORY_LIST="heap"
fi
if [ -z ${ParaMonteTest_RUN_ENABLED+x} ]; then
    ParaMonteTest_RUN_ENABLED="true"
fi
if [ -z ${ParaMonteExample_RUN_ENABLED+x} ]; then
    ParaMonteExample_RUN_ENABLED="true"
fi

if [ "${LANG_LIST}" = "matlab" ] || [ "${LANG_LIST}" = "python" ]; then
    MEMORY_LIST="heap"
    LTYPE_LIST="shared"
    if [ -z ${PARALLELISM_LIST+x} ]; then PARALLELISM_LIST="none mpi"; fi
fi

for PMCS in $PMCS_LIST; do

    #for CFI_ENABLED in $CFI_ENABLED_LIST; do
    for INTERFACE_LANGUAGE in $LANG_LIST; do

        for BTYPE in $BTYPE_LIST; do

            for LTYPE in $LTYPE_LIST; do

                for MEMORY in $MEMORY_LIST; do

                    for PARALLELISM in $PARALLELISM_LIST; do

                        BENABLED=true

                        if [ "${INTERFACE_LANGUAGE}" = "cpp" ]; then
                            interface_language_flag="--lang c++"
                        else
                            interface_language_flag="--lang ${INTERFACE_LANGUAGE}"
                        fi
                        if [ "${INTERFACE_LANGUAGE}" = "fortran" ]; then
                            CFI_ENABLED="false"
                        else
                            CFI_ENABLED="true"
                        fi
                        cfi_enabled_flag="--cfi_enabled ${CFI_ENABLED}"

                        #test_enabled_flag="--test_enabled ${ParaMonteTest_RUN_ENABLED}"
                        exam_enabled_flag="--exam_enabled ${ParaMonteExample_RUN_ENABLED}"

                        if [ "${PMCS}" = "none" ]; then
                           compiler_suite_flag=""
                        else
                           compiler_suite_flag="--compiler_suite ${PMCS}"
                        fi

                        caftype_flag="--caf none"
                        mpi_enabled_flag="--mpi_enabled false"
                        if [[ "${PARALLELISM}" =~ .*"caf".* ]]; then
                            caftype_flag="--caf ${PARALLELISM:3}"
                        elif [[ "${PARALLELISM}" =~ .*"mpi".* ]]; then
                            mpi_enabled_flag="--mpi_enabled true"
                        fi
                        lib_flag="--lib ${LTYPE}"
                        build_flag="--build ${BTYPE}"
                        heap_enabled_flag="--heap_enabled true"
                        if [ "${MEMORY}" = "stack" ]; then
                            heap_enabled_flag="--heap_enabled false"
                        fi

                        # verify no conflict

                        # avoid static library build for non-Fortran languages

                        if [ "${CFI_ENABLED}" = "true" ] && [ "${LTYPE}" = "static" ]; then
                            BENABLED=false
                        fi

                        # avoid caf library builds for non-Fortran languages

                        if [[ "${PARALLELISM}" =~ .*"caf".* ]]; then
                            if [ "${CFI_ENABLED}" = "true" ] || [ "${LTYPE}" = "shared" ]; then
                                BENABLED=false
                            fi
                        fi

                        # avoid stack memory allocations for shared library builds

                        if [ "${LTYPE}" = "shared" ]; then
                            if [ "${MEMORY}" = "stack" ]; then BENABLED=false; fi
                        else
                            if [ "${INTERFACE_LANGUAGE}" = "matlab" ] || [ "${INTERFACE_LANGUAGE}" = "python" ]; then BENABLED=false; fi
                        fi

                        if [ "${BENABLED}" = "true" ]; then

                            echo >&2 ""
                            echo >&2 "************************************************************************************************************************************"
                            echo >&2 ""
                            echo >&2 "-- ParaMonte - invoking: "
                            echo >&2 ""
                            echo >&2 "                          buildParaMonte.sh \ "
                            echo >&2 "                          ${interface_language_flag} \ "
                            if ! [ "${compiler_suite_flag}" = "" ]; then
                            echo >&2 "                          ${compiler_suite_flag} \ "
                            fi
                            echo >&2 "                          ${build_flag} \ "
                            echo >&2 "                          ${lib_flag} \ "
                            echo >&2 "                          ${cfi_enabled_flag} \ "
                            echo >&2 "                          ${heap_enabled_flag} \ "
                            echo >&2 "                          ${mpi_enabled_flag} \ "
                            echo >&2 "                          ${caftype_flag} \ "
                            echo >&2 "                          ${test_type_flag} \ "
                            echo >&2 "                          ${exam_enabled_flag} \ "
                            echo >&2 "                          ${deploy_flag} \ "
                            if ! [ "${yes_to_all_flag}" = "" ]; then
                            echo >&2 "                          ${yes_to_all_flag} \ "
                            fi
                            if ! [ "${fresh_flag}" = "" ]; then
                            echo >&2 "                          ${fresh_flag} \ "
                            fi
                            if ! [ "${local_flag}" = "" ]; then
                            echo >&2 "                          ${local_flag} \ "
                            fi
                            if ! [ "${dryrun_flag}" = "" ]; then
                            echo >&2 "                          ${dryrun_flag} \ "
                            fi
                            if ! [ "${codecov_flag}" = "" ]; then
                            echo >&2 "                          ${codecov_flag} \ "
                            fi
                            if ! [ "${gcc_bootstrap_flag}" = "" ]; then
                            echo >&2 "                          ${gcc_bootstrap_flag} \ "
                            fi
                            if ! [ "${fortran_flag}" = "" ]; then
                            echo >&2 "                          ${fortran_flag} \ "
                            fi
                            if ! [ "${mpiexec_flag}" = "" ]; then
                            echo >&2 "                          ${mpiexec_flag} \ "
                            fi
                            if ! [ "${nproc_flag}" = "" ]; then
                            echo >&2 "                          ${nproc_flag} \ "
                            fi
                            echo >&2 "                          --clean"
                            echo >&2 ""
                            echo >&2 "************************************************************************************************************************************"
                            echo >&2 ""

                            (cd ${ParaMonte_ROOT_DIR} && \
                            chmod +x ./buildParaMonte.sh && \
                            ./buildParaMonte.sh \
                            ${interface_language_flag} \
                            ${compiler_suite_flag} \
                            ${build_flag} \
                            ${lib_flag} \
                            ${cfi_enabled_flag} \
                            ${heap_enabled_flag} \
                            ${mpi_enabled_flag} \
                            ${caftype_flag} \
                            ${test_type_flag} \
                            ${exam_enabled_flag} \
                            ${yes_to_all_flag} \
                            ${fresh_flag} \
                            ${local_flag} \
                            ${deploy_flag} \
                            ${dryrun_flag} \
                            ${codecov_flag} \
                            ${gcc_bootstrap_flag} \
                            ${fortran_flag} \
                            ${mpiexec_flag} \
                            ${nproc_flag} \
                            ) || {
                            echo >&2 ""
                            echo >&2 "-- ParaMonte "
                            echo >&2 "-- ParaMonte - Fatal Error: The ParaMonte library build failed for the following configuration:"
                            echo >&2 "-- ParaMonte - "
                            echo >&2 "-- ParaMonte -               language: ${INTERFACE_LANGUAGE}"
                            echo >&2 "-- ParaMonte -             build type: ${BTYPE}"
                            echo >&2 "-- ParaMonte -           library type: ${LTYPE}"
                            echo >&2 "-- ParaMonte -      memory allocation: ${MEMORY}"
                            echo >&2 "-- ParaMonte -            parallelism: ${PARALLELISM}"
                            echo >&2 "-- ParaMonte - "
                            echo >&2 "-- ParaMonte - If you cannot identify the cause of the failure, please report this error at: "
                            echo >&2 "-- ParaMonte - "
                            echo >&2 "-- ParaMonte -     https://github.com/cdslaborg/paramonte/issues"
                            echo >&2 "-- ParaMonte - "
                            echo >&2 "-- ParaMonte - gracefully exiting..."
                            echo >&2 ""
                            cd "${ParaMonte_ROOT_DIR}"
                            #return
                            exit 1
                            }

                            fresh_flag=""

                        fi

                    done

                done

            done

        done

        # ::::::::::::::::::::::::::::::::::::::::::::::::::::::::::::::::::::::::::::::::::::::::::::::::::::::::::::::::::::::::::
        # :: if MATLAB, generate MatDRAM
        # ::::::::::::::::::::::::::::::::::::::::::::::::::::::::::::::::::::::::::::::::::::::::::::::::::::::::::::::::::::::::::

        #if [ "${INTERFACE_LANGUAGE}" = "matlab" ]; then
        #
        #    echo >&2 "-- ParaMonte - Generating the ParaMonte::MatDRAM library..."
        #    echo >&2 ""
        #
        #    MatDRAM_ORIGIN_PATH=./bin/MATLAB
        #    MatDRAM_DESTINATION_PATH=./bin/MatDRAM
        #    if ! [ -d "${MatDRAM_DESTINATION_PATH}" ]; then
        #        mkdir -p "${MatDRAM_DESTINATION_PATH}"
        #    fi
        #    echo >&2 "-- ParaMonte - copying the MatDRAM library files..."
        #    echo >&2 "-- ParaMonte - from: ${MatDRAM_ORIGIN_PATH}"
        #    echo >&2 "-- ParaMonte -   to: ${MatDRAM_DESTINATION_PATH}"
        #    cp -frp "${MatDRAM_ORIGIN_PATH}" -T "${MatDRAM_DESTINATION_PATH}"
        #
        #    # delete the binary files
        #
        #    rm -rf "${MatDRAM_DESTINATION_PATH}/paramonte/lib"
        #
        #    # delete the mpi example file
        #
        #    rm -rf "${MatDRAM_DESTINATION_PATH}/main_mpi.m"
        #
        #fi

    done

done

echo >&2 ""
echo >&2 "-- ParaMonte - all build files are stored at ${ParaMonte_ROOT_DIR}/build/"
if [ "${codecov_flag}" = "" ]; then
echo >&2 "-- ParaMonte - the library files are ready to use at ${ParaMonte_ROOT_DIR}/bin/"
fi
echo >&2 ""
echo >&2 "-- ParaMonte - mission accomplished."
echo >&2 ""<|MERGE_RESOLUTION|>--- conflicted
+++ resolved
@@ -96,10 +96,7 @@
 MatDRAM_ENABLED="false"
 codecov_flag=""
 dryrun_flag=""
-<<<<<<< HEAD
-=======
 deploy_flag=""
->>>>>>> 82f57568
 TTYPE=""
 
 while [ "$1" != "" ]; do
